name: build

on:
  push:
    branches: [ main ]
  pull_request:
    branches: '*'

env:
  CARGO_TERM_COLOR: always

jobs:

  fmt:
    runs-on: ubuntu-latest
    steps:
      - uses: actions/checkout@v2
        with:
          submodules: true

      - name: Check Rust formatting
        uses: actions-rs/cargo@v1
        with:
          command: fmt
          args: --all -- --check

      - name: Install tools
        run: |
          # Install with Pip instead of Apt because Ubuntu ships ancient versions.
          # TODO: Pin the exact version with Nix instead, to make it easier to use
          # the same version locally.
          sudo apt update
          sudo apt-get install -y python3-pip
          sudo pip3 install black==21.6b0 click==7.1.2

      - name: Check Python formatting
        run: |
          git ls-files | grep '\.py$' | xargs black --skip-string-normalization --check --diff --color

  build:
    runs-on: ubuntu-latest
    steps:
    - uses: actions/checkout@v2
      with:
        submodules: true

    - name: cache-build-artifacts
      uses: actions/cache@v2
      with:
        path: |
          ~/.rustup/toolchains
          # If we only cache ~/.cargo, for some reason Cargo still downloads crates later,
          # so instead we cache the individual subdirectories and files, which hopefully
          # works. Some of the top-level files are needed to make "cargo install" work.
          ~/.cargo/.crates.toml
          ~/.cargo/.crates2.json
          ~/.cargo/bin/
          ~/.cargo/registry/index/
          ~/.cargo/registry/cache/
          ~/.cargo/git/db/
          target/
<<<<<<< HEAD
        key: build-1.8.16-v3-${{ hashFiles('Cargo.lock', 'rust-toolchain.toml') }}
        restore-keys: build-1.8.16-v3
=======
        key: build-1.9.28-v1-${{ hashFiles('Cargo.lock') }}
        restore-keys: build-1.9.28-v1
>>>>>>> 80626676

    - name: Install development tools
      run: |
        sudo apt update
        sudo apt-get install -y libudev-dev
        sh -c "$(curl -sSfL https://release.solana.com/v1.9.28/install)"

    - name: Run unit tests
      run: |
        cargo test --manifest-path program/Cargo.toml
        cargo test --manifest-path anker/Cargo.toml
        cargo test --manifest-path cli/maintainer/Cargo.toml
        cargo test --manifest-path cli/listener/Cargo.toml
        cargo test --manifest-path cli/common/Cargo.toml

    - name: Build on-chain BPF programs
      run: |
        export PATH="$HOME/.local/share/solana/install/active_release/bin:$PATH"

        # Build all BPF programs in the workspace, including the multisig program,
        # because we will need them later to test Solido.
        cargo build-bpf

    - name: Test on-chain BPF programs
      run: |
        export PATH="$HOME/.local/share/solana/install/active_release/bin:$PATH"

        # But only run the tests for Solido itself, the SPL tests are already
        # executed upstream.
        RUST_BACKTRACE=1 cargo test-bpf --manifest-path program/Cargo.toml
        RUST_BACKTRACE=1 cargo test-bpf --manifest-path anker/Cargo.toml

    - name: Build CLI client
      run: cargo build --bin solido

    - name: Run Solido integration test
      run: |
        export PATH="$HOME/.local/share/solana/install/active_release/bin:$PATH"
        validator=$(tests/start_test_validator.py)

        # Perform initial Solana setup.
        solana-keygen new --no-bip39-passphrase --silent
        solana config set --url http://127.0.0.1:8899
        # Try to airdrop some times in case it fails
        tests/airdrop_lamports.sh

        tests/test_solido.py
        killall -9 solana-test-validator
        rm -r test-ledger

    - name: Run Multisig integration test
      run: |
        export PATH="$HOME/.local/share/solana/install/active_release/bin:$PATH"
        validator=$(tests/start_test_validator.py)

        tests/airdrop_lamports.sh

        tests/test_multisig.py
        killall -9 solana-test-validator
        rm -r test-ledger

    - name: Run Anker integration test
      run: |
        export PATH="$HOME/.local/share/solana/install/active_release/bin:$PATH"
        validator=$(tests/start_test_validator.py)

        tests/airdrop_lamports.sh

        tests/test_anker.py
        killall -9 solana-test-validator
        rm -r test-ledger

  lint:
    runs-on: ubuntu-latest

    steps:
    - uses: actions/checkout@v2
      with:
        submodules: true

    - name: cache-build-artifacts
      uses: actions/cache@v2
      with:
        path: |
          ~/.rustup/toolchains
          # If we only cache ~/.cargo, for some reason Cargo still downloads crates later,
          # so instead we cache the individual subdirectories and files, which hopefully
          # works. Some of the top-level files are needed to make "cargo install" work.
          ~/.cargo/.crates.toml
          ~/.cargo/.crates2.json
          ~/.cargo/bin/
          ~/.cargo/registry/index/
          ~/.cargo/registry/cache/
          ~/.cargo/git/db/
          target/
          cli/listener/fuzz/target/
<<<<<<< HEAD
        key: lint-1.8.16-v3-${{ hashFiles('Cargo.lock', 'cli/listener/fuzz/Cargo.lock', 'rust-toolchain.toml') }}
        restore-keys: lint-1.8.16-v3
=======
        key: lint-1.9.28-v1-${{ hashFiles('Cargo.lock', 'cli/listener/fuzz/Cargo.lock') }}
        restore-keys: lint-1.9.28-v1
>>>>>>> 80626676

    - name: Install linters
      run: |
        # TODO: Pin the exact version with Nix.
        sudo apt update
        sudo apt-get install -y python3-pip libudev-dev
        # Install with Pip instead of Apt because Ubuntu ships ancient versions.
        # TODO: Pin the exact version with Nix instead, to make it easier to use
        # the same version locally.
        sudo pip3 install mypy==0.902
        rustup component add clippy
        cargo install cargo-license --version 0.4.1

    - name: Run Clippy
      run: |
        cargo clippy --manifest-path anker/Cargo.toml -- --deny warnings
        cargo clippy --manifest-path cli/common/Cargo.toml -- --deny warnings
        cargo clippy --manifest-path cli/listener/Cargo.toml -- --deny warnings
        cargo clippy --manifest-path cli/listener/fuzz/Cargo.toml -- --deny warnings
        cargo clippy --manifest-path cli/maintainer/Cargo.toml -- --deny warnings
        cargo clippy --manifest-path program/Cargo.toml -- --deny warnings
        cargo clippy --manifest-path testlib/Cargo.toml -- --deny warnings

    - name: Typecheck Python
      run: |
        git ls-files | grep '\.py$' | xargs mypy --strict

    - name: Check license compatibility
      run: |
        tests/check_licenses.py<|MERGE_RESOLUTION|>--- conflicted
+++ resolved
@@ -59,13 +59,8 @@
           ~/.cargo/registry/cache/
           ~/.cargo/git/db/
           target/
-<<<<<<< HEAD
-        key: build-1.8.16-v3-${{ hashFiles('Cargo.lock', 'rust-toolchain.toml') }}
-        restore-keys: build-1.8.16-v3
-=======
-        key: build-1.9.28-v1-${{ hashFiles('Cargo.lock') }}
+        key: build-1.9.28-v1-${{ hashFiles('Cargo.lock', 'rust-toolchain.toml') }}
         restore-keys: build-1.9.28-v1
->>>>>>> 80626676
 
     - name: Install development tools
       run: |
@@ -162,13 +157,8 @@
           ~/.cargo/git/db/
           target/
           cli/listener/fuzz/target/
-<<<<<<< HEAD
-        key: lint-1.8.16-v3-${{ hashFiles('Cargo.lock', 'cli/listener/fuzz/Cargo.lock', 'rust-toolchain.toml') }}
-        restore-keys: lint-1.8.16-v3
-=======
-        key: lint-1.9.28-v1-${{ hashFiles('Cargo.lock', 'cli/listener/fuzz/Cargo.lock') }}
+        key: lint-1.9.28-v1-${{ hashFiles('Cargo.lock', 'cli/listener/fuzz/Cargo.lock', 'rust-toolchain.toml') }}
         restore-keys: lint-1.9.28-v1
->>>>>>> 80626676
 
     - name: Install linters
       run: |
