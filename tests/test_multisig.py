#!/usr/bin/env python3

"""
This script calls 'solana' and 'solido multisig' to go through two flows:

 * Upgrade a program managed by a multisig.
 * Change the owners of a multisig.

It exits with exit code 0 if everything works as expected, or with a nonzero
exit code if anything fails. It expects a test validator to be running at at the
default localhost port, and it expects a keypair at ~/.config/solana/id.json
that corresponds to a sufficiently funded account.
"""

import json
import os.path
import shutil
import subprocess
import sys
import tempfile

from typing import Any, Dict, Optional, NamedTuple

<<<<<<< HEAD
from util import solana, create_test_account, solana_program_deploy, solana_program_show, get_multisig, get_solido_program_path
=======
from util import (
    solana,
    create_test_account,
    solana_program_deploy,
    solana_program_show,
    get_multisig,
)
>>>>>>> 0e79ca70


# We start by generating accounts that we will need later. We put the tests
# keys in a directory where we can .gitignore them, so they don't litter the
# working directory so much.
print('Creating test accounts ...')
os.makedirs('tests/.keys', exist_ok=True)
addr1 = create_test_account('tests/.keys/test-key-1.json')
addr2 = create_test_account('tests/.keys/test-key-2.json')
addr3 = create_test_account('tests/.keys/test-key-3.json')
print(f'> {addr1}')
print(f'> {addr2}')
print(f'> {addr3}')


print('\nUploading Multisig program ...')
multisig_program_id = solana_program_deploy(get_solido_program_path() + '/multisig.so')
print(f'> Multisig program id is {multisig_program_id}.')
multisig = get_multisig(multisig_program_id)

print('\nCreating new multisig ...')
result = multisig(
    'create-multisig',
    '--threshold',
    '2',
    '--owner',
    addr1.pubkey,
    '--owner',
    addr2.pubkey,
    '--owner',
    addr3.pubkey,
)
multisig_address = result['multisig_address']
multisig_program_derived_address = result['multisig_program_derived_address']
print(f'> Multisig address is {multisig_address}.')


print('\nUploading v1 of program to upgrade ...')
with tempfile.TemporaryDirectory() as scratch_dir:
    # We reuse the multisig binary for this purpose, but copy it to a different
    # location so 'solana program deploy' doesn't reuse the program id.
    program_fname = os.path.join(scratch_dir, 'program_v1.so')
    shutil.copyfile(get_solido_program_path() + '/multisig.so', program_fname)
    program_id = solana_program_deploy(program_fname)
    print(f'> Program id is {program_id}.')

    # Change the owner of the program to the multisig derived address. Although
    # 'solana program deploy' sports an '--upgrade-authority' option, using that
    # does not actually set the upgrade authority on deploy, so we do it in a
    # separate step.
    solana(
        'program',
        'set-upgrade-authority',
        '--new-upgrade-authority',
        multisig_program_derived_address,
        program_id,
    )

    upload_info = solana_program_show(program_id)
    print(f'> Program was uploaded in slot {upload_info.last_deploy_slot}.')
    assert upload_info.upgrade_authority == multisig_program_derived_address

    print('\nUploading v2 of program to buffer ...')
    program_fname = os.path.join(scratch_dir, 'program_v2.so')
    shutil.copyfile(get_solido_program_path() + '/multisig.so', program_fname)
    result = solana(
        'program',
        'write-buffer',
        '--output',
        'json',
        '--buffer-authority',
        multisig_program_derived_address,
        program_fname,
    )
    buffer_address = json.loads(result)['buffer']

    # Same for the buffer authority, it must be equal to the upgrade authority
    # of the program to upgrade, but the '--buffer-authority' argument of
    # 'solana write-buffer' does not work for some reason, so we set it after
    # upload instead.
    solana(
        'program',
        'set-buffer-authority',
        '--new-buffer-authority',
        multisig_program_derived_address,
        buffer_address,
    )
    print(f'> Program was uploaded to buffer {buffer_address}.')
    # Exit the scope, clean up the temporary directory.


# Confirm that we are unable to upgrade the program directly, only the multisig
# derived address should be able to.
print('\nAttempting direct upgrade, which should fail ...')
try:
    solana(
        'program',
        'deploy',
        '--program-id',
        program_id,
        '--buffer',
        buffer_address,
    )
except subprocess.CalledProcessError as err:
    assert err.returncode == 1
    new_info = solana_program_show(program_id)
    assert new_info == upload_info, 'Program should not have changed.'
    print('> Deploy failed as expected.')
else:
    print('> Deploy succeeded even though it should not have.')
    sys.exit(1)


print('\nProposing program upgrade ...')
result = multisig(
    'propose-upgrade',
    '--multisig-address',
    multisig_address,
    '--program-address',
    program_id,
    '--buffer-address',
    buffer_address,
    '--spill-address',
    addr1.pubkey,
    keypair_path=addr1.keypair_path,
)
upgrade_transaction_address = result['transaction_address']
print(f'> Transaction address is {upgrade_transaction_address}.')


# Confirm that only the proposer signed the transaction at this point, and that
# it is the upgrade transaction that we intended.
result = multisig(
    'show-transaction',
    '--transaction-address',
    upgrade_transaction_address,
)
assert result['did_execute'] == False

assert 'BpfLoaderUpgrade' in result['parsed_instruction']
assert result['parsed_instruction']['BpfLoaderUpgrade'] == {
    'program_to_upgrade': program_id,
    'program_data_address': upload_info.program_data_address,
    'buffer_address': buffer_address,
    'spill_address': addr1.pubkey,
}
assert result['signers']['Current']['signers'] == [
    {'owner': addr1.pubkey, 'did_sign': True},
    {'owner': addr2.pubkey, 'did_sign': False},
    {'owner': addr3.pubkey, 'did_sign': False},
]


print('\nTrying to execute with 1 of 2 signatures, which should fail ...')
try:
    multisig(
        'execute-transaction',
        '--multisig-address',
        multisig_address,
        '--transaction-address',
        upgrade_transaction_address,
    )
except subprocess.CalledProcessError as err:
    assert err.returncode != 0
    # assert 'Not enough owners signed this transaction' in err.stderr
    # TODO(#177) Previously the error included a human-readable message, why does it
    # only include the error code now? Something to do with different Anchor
    # versions?
    assert 'custom program error: 0x65' in err.stdout
    new_info = solana_program_show(program_id)
    assert new_info == upload_info, 'Program should not have changed.'
    print('> Execution failed as expected.')
else:
    print('> Execution succeeded even though it should not have.')
    sys.exit(1)


print('\nApproving transaction from a second account ...')
multisig(
    'approve',
    '--multisig-address',
    multisig_address,
    '--transaction-address',
    upgrade_transaction_address,
    keypair_path=addr2.keypair_path,
)
result = multisig(
    'show-transaction',
    '--transaction-address',
    upgrade_transaction_address,
)
assert result['signers']['Current']['signers'] == [
    {'owner': addr1.pubkey, 'did_sign': True},
    {'owner': addr2.pubkey, 'did_sign': True},
    {'owner': addr3.pubkey, 'did_sign': False},
]
print(f'> Transaction is now signed by {addr2} as well.')


print('\nTrying to execute with 2 of 2 signatures, which should succeed ...')
multisig(
    'execute-transaction',
    '--multisig-address',
    multisig_address,
    '--transaction-address',
    upgrade_transaction_address,
)
result = multisig(
    'show-transaction',
    '--transaction-address',
    upgrade_transaction_address,
)
assert result['did_execute'] == True
print('> Transaction is marked as executed.')

upgrade_info = solana_program_show(program_id)
assert upgrade_info.last_deploy_slot > upload_info.last_deploy_slot
print(f'> Program was upgraded in slot {upgrade_info.last_deploy_slot}.')


print('\nTrying to execute a second time, which should fail ...')
try:
    multisig(
        'execute-transaction',
        '--multisig-address',
        multisig_address,
        '--transaction-address',
        upgrade_transaction_address,
    )
except subprocess.CalledProcessError as err:
    assert err.returncode != 0
    # assert 'The given transaction has already been executed.' in err.stderr
    # TODO(#177) Previously the error included a human-readable message, why does it
    # only include the error code now? Something to do with different Anchor
    # versions?
    assert 'custom program error: 0x69' in err.stdout
    new_info = solana_program_show(program_id)
    assert new_info == upgrade_info, 'Program should not have changed.'
    print('> Execution failed as expected.')
else:
    print('> Execution succeeded even though it should not have.')
    sys.exit(1)


# Next we are going to test changing the multisig. Before we go and do that,
# confirm that it currently looks like we expect it to look.
multisig_before = multisig('show-multisig', '--multisig-address', multisig_address)
assert multisig_before == {
    'multisig_program_derived_address': multisig_program_derived_address,
    'threshold': 2,
    'owners': [addr1.pubkey, addr2.pubkey, addr3.pubkey],
}


print('\nProposing to remove the third owner from the multisig ...')
# This time we omit the third owner. The threshold remains 2.
result = multisig(
    'propose-change-multisig',
    '--multisig-address',
    multisig_address,
    '--threshold',
    '2',
    '--owner',
    addr1.pubkey,
    '--owner',
    addr2.pubkey,
    keypair_path=addr1.keypair_path,
)
change_multisig_transaction_address = result['transaction_address']
print(f'> Transaction address is {change_multisig_transaction_address}.')


print('\nApproving transaction from a second account ...')
multisig(
    'approve',
    '--multisig-address',
    multisig_address,
    '--transaction-address',
    change_multisig_transaction_address,
    keypair_path=addr3.keypair_path,
)
result = multisig(
    'show-transaction',
    '--transaction-address',
    change_multisig_transaction_address,
)
assert result['signers']['Current']['signers'] == [
    {'owner': addr1.pubkey, 'did_sign': True},
    {'owner': addr2.pubkey, 'did_sign': False},
    {'owner': addr3.pubkey, 'did_sign': True},
]
print('> Transaction has the required number of signatures.')


print('\nExecuting multisig change transaction ...')
multisig(
    'execute-transaction',
    '--multisig-address',
    multisig_address,
    '--transaction-address',
    change_multisig_transaction_address,
)
result = multisig(
    'show-transaction',
    '--transaction-address',
    change_multisig_transaction_address,
)
assert result['did_execute'] == True
print('> Transaction is marked as executed.')

multisig_after = multisig('show-multisig', '--multisig-address', multisig_address)
assert multisig_after == {
    'multisig_program_derived_address': multisig_program_derived_address,
    'threshold': 2,
    'owners': [addr1.pubkey, addr2.pubkey],
}
print(f'> The third owner was removed.')


print('\nChecking that the old transaction does not show outdated owner info ...')
result = multisig(
    'show-transaction',
    '--transaction-address',
    upgrade_transaction_address,
)
assert 'Outdated' in result['signers']
assert result['signers']['Outdated'] == {
    'num_signed': 2,
    'num_owners': 3,
}
print('> Owners ids are gone, but approval count is preserved as expected.')


# Next we will propose a final program upgrade, to confirm that the third owner
# is no longer allowed to approve.
print('\nProposing new program upgrade ...')
result = multisig(
    'propose-upgrade',
    '--multisig-address',
    multisig_address,
    '--program-address',
    program_id,
    '--buffer-address',
    buffer_address,
    '--spill-address',
    addr1.pubkey,
    keypair_path=addr1.keypair_path,
)
upgrade_transaction_address = result['transaction_address']
print(f'> Transaction address is {upgrade_transaction_address}.')


print('\nApproving this transaction from owner 3, which should fail ...')
try:
    multisig(
        'approve',
        '--multisig-address',
        multisig_address,
        '--transaction-address',
        upgrade_transaction_address,
        keypair_path=addr3.keypair_path,
    )
except subprocess.CalledProcessError as err:
    assert err.returncode != 0
    # assert 'The given owner is not part of this multisig.' in err.stderr
    # TODO(#177) Previously the error included a human-readable message, why does it
    # only include the error code now? Something to do with different Anchor
    # versions?
    assert 'custom program error: 0x64' in err.stdout
    result = multisig(
        'show-transaction',
        '--transaction-address',
        upgrade_transaction_address,
    )
    assert result['signers']['Current']['signers'] == [
        {'owner': addr1.pubkey, 'did_sign': True},
        {'owner': addr2.pubkey, 'did_sign': False},
    ]
    print('> Approve failed as expected.')
else:
    print('> Approve succeeded even though it should not have.')
    sys.exit(1)<|MERGE_RESOLUTION|>--- conflicted
+++ resolved
@@ -21,9 +21,6 @@
 
 from typing import Any, Dict, Optional, NamedTuple
 
-<<<<<<< HEAD
-from util import solana, create_test_account, solana_program_deploy, solana_program_show, get_multisig, get_solido_program_path
-=======
 from util import (
     solana,
     create_test_account,
@@ -31,7 +28,6 @@
     solana_program_show,
     get_multisig,
 )
->>>>>>> 0e79ca70
 
 
 # We start by generating accounts that we will need later. We put the tests
