--- conflicted
+++ resolved
@@ -18,7 +18,7 @@
 
 use crate::solido_context::send_transaction;
 use crate::solido_context::{self};
-use anker::{find_reserve_authority, find_st_sol_reserve_account};
+use anker::{find_reserve_authority, find_st_sol_reserve_account, find_ust_reserve_account};
 
 // Program id for the Anker program. Only used for tests.
 solana_program::declare_id!("Anker111111111111111111111111111111111111117");
@@ -106,7 +106,7 @@
 
     pub token_pool_context: TokenPoolContext,
     pub rewards_owner: Keypair,
-    pub ust_rewards_account: Pubkey,
+    pub terra_ust_rewards_account: Pubkey,
     pub reserve_authority: Pubkey,
 }
 
@@ -128,9 +128,8 @@
         let token_pool_context = setup_token_pool(&mut solido_context).await;
 
         let rewards_owner = solido_context.deterministic_keypair.new_keypair();
-        let ust_rewards_account = solido_context
-            .create_spl_token_account(token_pool_context.ust_mint_address, rewards_owner.pubkey())
-            .await;
+        // TODO: Replace with a valid Terra address.
+        let terra_ust_rewards_account = Pubkey::default();
 
         send_transaction(
             &mut solido_context.context,
@@ -148,7 +147,7 @@
                     ust_reserve_account: ust_reserve,
                     reserve_authority,
                     token_swap_pool: token_pool_context.swap_account.pubkey(),
-                    terra_rewards_destination: ust_rewards_account,
+                    terra_rewards_destination: terra_ust_rewards_account,
                     ust_mint: token_pool_context.ust_mint_address,
                 },
             )],
@@ -170,7 +169,7 @@
             ust_reserve,
             token_pool_context,
             rewards_owner,
-            ust_rewards_account,
+            terra_ust_rewards_account,
             reserve_authority,
         }
     }
@@ -219,11 +218,11 @@
 
         let (authority_pubkey, authority_bump_seed) = Pubkey::find_program_address(
             &[&context.token_pool_context.swap_account.pubkey().to_bytes()[..]],
-            &spl_token_swap::id(),
+            &anker::orca_token_swap_v2::id(),
         );
 
         let pool_instruction = spl_token_swap::instruction::initialize(
-            &spl_token_swap::id(),
+            &anker::orca_token_swap_v2::id(),
             &spl_token::id(),
             &context.token_pool_context.swap_account.pubkey(),
             &authority_pubkey,
@@ -418,6 +417,8 @@
             find_reserve_authority(&id(), &self.anker);
         let (token_pool_authority, _token_pool_authority_bump_seed) =
             self.token_pool_context.get_token_pool_authority();
+        let (ust_reserve, _ust_reserve_bump_key) = find_ust_reserve_account(&id(), &self.anker);
+
         send_transaction(
             &mut self.solido_context.context,
             &mut self.solido_context.nonce,
@@ -437,7 +438,7 @@
                     pool_fee_account: self.token_pool_context.fee_address,
                     token_pool_authority,
                     reserve_authority,
-                    ust_reserve: self.ust_rewards_account,
+                    ust_reserve,
                 },
             )],
             vec![],
@@ -477,13 +478,8 @@
     // SwapV1::LEN 🤷.
     let swap_account = solido_context
         .create_account(
-<<<<<<< HEAD
             &anker::orca_token_swap_v2::id(),
-            spl_token_swap::state::SwapV1::LEN + 1,
-=======
-            &spl_token_swap::id(),
             spl_token_swap::state::SwapVersion::LATEST_LEN,
->>>>>>> e5e995df
         )
         .await;
 
