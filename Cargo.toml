--- conflicted
+++ resolved
@@ -18,11 +18,7 @@
 
 # patch Anchor 0.13 to be able to use Solana 1.9.28
 [patch.crates-io]
-<<<<<<< HEAD
-anchor-lang = { git = "https://github.com/lidofinance/anchor-lang" }
-=======
 anchor-lang = { git = "https://github.com/kkonevets/anchor-solana1.9.28.git" , branch = "solana-1.9.28"}
->>>>>>> 7afcb98b
 
 # https://github.com/tiny-http/tiny-http/pull/225
 tiny_http = { git = "https://github.com/tiny-http/tiny-http", rev = "f0fce7ed0bdf7439b5bd0b2d15fa82944aac30f6" }