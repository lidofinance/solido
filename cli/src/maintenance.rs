// SPDX-FileCopyrightText: 2021 Chorus One AG
// SPDX-License-Identifier: GPL-3.0

//! Entry point for maintenance operations, such as updating the pool balance.

use std::fmt;
use std::io;
use std::time::SystemTime;

use itertools::izip;

use lido::processor::StakeType;
use lido::token;
use lido::REWARDS_WITHDRAW_AUTHORITY;
use serde::Serialize;
use solana_program::program_pack::Pack;
use solana_program::{clock::Clock, pubkey::Pubkey, rent::Rent, stake_history::StakeHistory};
use solana_sdk::account::ReadableAccount;
use solana_sdk::fee_calculator::DEFAULT_TARGET_LAMPORTS_PER_SIGNATURE;
use solana_sdk::{account::Account, instruction::Instruction};
use solana_stake_program::stake_state::StakeState;
use spl_token::state::Mint;

use lido::token::StLamports;
use lido::{account_map::PubkeyAndEntry, stake_account::StakeAccount, MINT_AUTHORITY};
use lido::{
    stake_account::{deserialize_stake_account, StakeBalance},
    util::serialize_b58,
};
use lido::{
    state::{Lido, Validator},
    token::Lamports,
    MINIMUM_STAKE_ACCOUNT_BALANCE, STAKE_AUTHORITY,
};

use crate::error::MaintenanceError;
use crate::snapshot::Result;
use crate::{config::PerformMaintenanceOpts, SnapshotConfig};

/// A brief description of the maintenance performed. Not relevant functionally,
/// but helpful for automated testing, and just for info.
#[derive(Debug, Eq, PartialEq, Serialize)]
pub enum MaintenanceOutput {
    StakeDeposit {
        #[serde(serialize_with = "serialize_b58")]
        validator_vote_account: Pubkey,

        #[serde(serialize_with = "serialize_b58")]
        stake_account: Pubkey,

        #[serde(rename = "amount_lamports")]
        amount: Lamports,
    },

    UpdateExchangeRate,

    WithdrawInactiveStake {
        /// The vote account of the validator that we want to update.
        #[serde(serialize_with = "serialize_b58")]
        validator_vote_account: Pubkey,

        /// The expected difference that the update will observe.
        ///
        /// This is only an expected value, because a different transaction might
        /// execute between us observing the state and concluding that there is
        /// a difference, and our `WithdrawInactiveStake` instruction executing.
        #[serde(rename = "expected_difference_stake_lamports")]
        expected_difference_stake: Lamports,

        #[serde(rename = "unstaked_amount_lamports")]
        unstaked_amount: Lamports,
    },

    CollectValidatorFee {
        #[serde(serialize_with = "serialize_b58")]
        validator_vote_account: Pubkey,
        #[serde(rename = "fee_rewards_lamports")]
        fee_rewards: Lamports,
    },

    ClaimValidatorFee {
        #[serde(serialize_with = "serialize_b58")]
        validator_vote_account: Pubkey,
        #[serde(rename = "fee_rewards_st_lamports")]
        fee_rewards: StLamports,
    },

    MergeStake {
        #[serde(serialize_with = "serialize_b58")]
        validator_vote_account: Pubkey,
        #[serde(serialize_with = "serialize_b58")]
        from_stake: Pubkey,
        #[serde(serialize_with = "serialize_b58")]
        to_stake: Pubkey,
        from_stake_seed: u64,
        to_stake_seed: u64,
    },

    UnstakeFromInactiveValidator {
        #[serde(serialize_with = "serialize_b58")]
        validator_vote_account: Pubkey,
        #[serde(serialize_with = "serialize_b58")]
        from_stake_account: Pubkey,
        #[serde(serialize_with = "serialize_b58")]
        to_unstake_account: Pubkey,
        from_stake_seed: u64,
        to_unstake_seed: u64,
        amount: Lamports,
    },
    RemoveValidator {
        #[serde(serialize_with = "serialize_b58")]
        validator_vote_account: Pubkey,
    },
}

impl fmt::Display for MaintenanceOutput {
    fn fmt(&self, f: &mut fmt::Formatter) -> fmt::Result {
        match self {
            MaintenanceOutput::StakeDeposit {
                validator_vote_account,
                stake_account,
                amount,
            } => {
                writeln!(f, "Staked deposit.")?;
                writeln!(f, "  Validator vote account: {}", validator_vote_account)?;
                writeln!(f, "  Stake account:          {}", stake_account)?;
                writeln!(f, "  Amount staked:          {}", amount)?;
            }
            MaintenanceOutput::UpdateExchangeRate => {
                writeln!(f, "Updated exchange rate.")?;
            }
            MaintenanceOutput::WithdrawInactiveStake {
                validator_vote_account,
                expected_difference_stake,
                unstaked_amount,
            } => {
                writeln!(f, "Withdrew inactive stake.")?;
                writeln!(
                    f,
                    "  Validator vote account:        {}",
                    validator_vote_account
                )?;
                writeln!(
                    f,
                    "  Expected difference in stake:  {}",
                    expected_difference_stake
                )?;
                writeln!(f, "  Amount withdrawn from unstake: {}", unstaked_amount)?;
            }
            MaintenanceOutput::CollectValidatorFee {
                validator_vote_account,
                fee_rewards,
            } => {
                writeln!(f, "Collected validator fees.")?;
                writeln!(f, "  Validator vote account: {}", validator_vote_account)?;
                writeln!(f, "  Collected fee rewards:  {}", fee_rewards)?;
            }

            MaintenanceOutput::ClaimValidatorFee {
                validator_vote_account,
                fee_rewards,
            } => {
                writeln!(f, "Claimed validator fees.")?;
                writeln!(f, "  Validator vote account: {}", validator_vote_account)?;
                writeln!(f, "  Claimed fee:            {}", fee_rewards)?;
            }
            MaintenanceOutput::MergeStake {
                validator_vote_account,
                from_stake,
                to_stake,
                from_stake_seed,
                to_stake_seed,
            } => {
                writeln!(f, "Stake accounts merged")?;
                writeln!(f, "  Validator vote account: {}", validator_vote_account)?;
                writeln!(
                    f,
                    "  From stake:             {}, seed: {}",
                    from_stake, from_stake_seed
                )?;
                writeln!(
                    f,
                    "  To stake:               {}, seed: {}",
                    to_stake, to_stake_seed
                )?;
            }
            MaintenanceOutput::UnstakeFromInactiveValidator {
                validator_vote_account,
                from_stake_account,
                to_unstake_account,
                from_stake_seed,
                to_unstake_seed,
                amount,
            } => {
                writeln!(f, "Unstake from inactive validator")?;
                writeln!(f, "  Validator vote account: {}", validator_vote_account)?;
                writeln!(
                    f,
                    "  Stake account:               {}, seed: {}",
                    from_stake_account, from_stake_seed
                )?;
                writeln!(
                    f,
                    "  Unstake account:             {}, seed: {}",
                    to_unstake_account, to_unstake_seed
                )?;
                writeln!(f, "  Amount:              {}", amount)?;
            }
            MaintenanceOutput::RemoveValidator {
                validator_vote_account,
            } => {
                writeln!(f, "Remove validator")?;
                writeln!(f, "  Validator vote account: {}", validator_vote_account)?;
            }
        }
        Ok(())
    }
}

/// A snapshot of on-chain accounts relevant to Solido.
pub struct SolidoState {
    /// The time at which we finished querying the Solido state.
    ///
    /// This is used in metrics to assign a timestamp to metrics that we proxy
    /// from the state and then expose to Prometheus. Because the time at which
    /// Prometheus polls is not the time at which the data was obtained, we track
    /// the timestamp to avoid introducing a polling delay in the reported metrics.
    ///
    /// There is also `clock.unix_timestamp`, which is the stake-weighted median
    /// timestamp of the slot that we queried, rather than the time at the machine
    /// that performed the query. However, when you run `solana-test-validator`,
    /// that timestamp goes out of date quickly, so use the actual observed time
    /// instead.
    pub produced_at: SystemTime,

    pub solido_program_id: Pubkey,
    pub solido_address: Pubkey,
    pub solido: Lido,

    /// For each validator, in the same order as in `solido.validators`, holds
    /// the stake balance of the derived stake accounts from the begin seed until
    /// end seed.
    pub validator_stake_accounts: Vec<Vec<(Pubkey, StakeAccount)>>,
<<<<<<< HEAD
    /// Similar to the stake accounts, holds the unstake balance of the derived
=======
    /// Similar to the stake accounts, holds the unstaked balance of the derived
>>>>>>> bcbc2451
    /// unstake accounts from the begin seed until end seed.
    pub validator_unstake_accounts: Vec<Vec<(Pubkey, StakeAccount)>>,
    /// For each validator, in the same order as in `solido.validators`, holds
    /// the number of Lamports of the validator's vote account.
    pub validator_vote_account_balances: Vec<Lamports>,

    /// SPL token mint for stSOL, to know the current supply.
    pub st_sol_mint: Mint,

    pub reserve_address: Pubkey,
    pub reserve_account: Account,
    pub rent: Rent,
    pub clock: Clock,

    /// Public key of the maintainer executing the maintenance.
    /// Must be a member of `solido.maintainers`.
    pub maintainer_address: Pubkey,

    /// Current state of the maintainer account.
    pub maintainer_account: Account,
}

fn get_validator_stake_accounts(
    config: &mut SnapshotConfig,
    solido_program_id: &Pubkey,
    solido_address: &Pubkey,
    clock: &Clock,
    stake_history: &StakeHistory,
    validator: &PubkeyAndEntry<Validator>,
<<<<<<< HEAD
    stake_type: StakeType,
=======
    stake_type: &StakeType,
>>>>>>> bcbc2451
) -> Result<Vec<(Pubkey, StakeAccount)>> {
    let mut result = Vec::new();
    let seeds = match stake_type {
        StakeType::Stake => &validator.entry.stake_seeds,
        StakeType::Unstake => &validator.entry.unstake_seeds,
    };
    for seed in seeds {
<<<<<<< HEAD
        let (addr, _bump_seed) = match stake_type {
            StakeType::Stake => {
                validator.find_stake_account_address(solido_program_id, solido_address, seed)
            }
            StakeType::Unstake => {
                validator.find_unstake_account_address(solido_program_id, solido_address, seed)
            }
        };
=======
        let (addr, _bump_seed) = validator.find_stake_account_address(
            solido_program_id,
            solido_address,
            seed,
            stake_type,
        );
>>>>>>> bcbc2451
        let account = config.client.get_account(&addr)?;
        let stake = deserialize_stake_account(&account.data)
            .expect("Derived stake account contains invalid data.");

        assert_eq!(
            stake.delegation.voter_pubkey, validator.pubkey,
            "Expected the stake account for validator to delegate to that validator."
        );

        let balance = StakeAccount::from_delegated_account(
            Lamports(account.lamports),
            &stake,
            clock,
            stake_history,
            seed,
        );

        result.push((addr, balance));
    }
    Ok(result)
}

fn get_vote_account_balance_except_rent(
    config: &mut SnapshotConfig,
    rent: &Rent,
    validator_vote_account: &Pubkey,
) -> Result<Lamports> {
    let vote_account = config.client.get_account(validator_vote_account)?;
    let vote_rent = rent.minimum_balance(vote_account.data().len());
    Ok(
        (Lamports(vote_account.lamports()) - Lamports(vote_rent)).expect(
            "Shouldn't happen. The vote account balance should be at least its rent-exempt balance.",
        ),
    )
}

impl SolidoState {
    // Set the minimum withdraw from stake accounts and validator's vote
    // accounts, the cost of validating signatures seems to dominate the
    // transaction cost.
    const MINIMUM_WITHDRAW_AMOUNT: Lamports = Lamports(DEFAULT_TARGET_LAMPORTS_PER_SIGNATURE * 100);
    /// Read the state from the on-chain data.
    pub fn new(
        config: &mut SnapshotConfig,
        solido_program_id: &Pubkey,
        solido_address: &Pubkey,
    ) -> Result<SolidoState> {
        let solido = config.client.get_solido(solido_address)?;

        let reserve_address = solido.get_reserve_account(solido_program_id, solido_address)?;
        let reserve_account = config.client.get_account(&reserve_address)?;

        let st_sol_mint_account = config.client.get_account(&solido.st_sol_mint)?;
        let st_sol_mint = Mint::unpack(&st_sol_mint_account.data)?;

        let rent = config.client.get_rent()?;
        let clock = config.client.get_clock()?;
        let stake_history = config.client.get_stake_history()?;

        let mut validator_stake_accounts = Vec::new();
        let mut validator_unstake_accounts = Vec::new();
        let mut validator_vote_account_balances = Vec::new();
        for validator in solido.validators.entries.iter() {
            validator_vote_account_balances.push(get_vote_account_balance_except_rent(
                config,
                &rent,
                &validator.pubkey,
            )?);

            validator_stake_accounts.push(get_validator_stake_accounts(
                config,
                solido_program_id,
                solido_address,
                &clock,
                &stake_history,
                validator,
<<<<<<< HEAD
                StakeType::Stake,
=======
                &StakeType::Stake,
>>>>>>> bcbc2451
            )?);
            validator_unstake_accounts.push(get_validator_stake_accounts(
                config,
                solido_program_id,
                solido_address,
                &clock,
                &stake_history,
                validator,
<<<<<<< HEAD
                StakeType::Unstake,
=======
                &StakeType::Unstake,
>>>>>>> bcbc2451
            )?);
        }

        // The entity executing the maintenance transactions, is the maintainer.
        // We don't verify here if it is part of the maintainer set, the on-chain
        // program does that anyway.
        let maintainer_address = config.signer.pubkey();
        let maintainer_account = config.client.get_account(&maintainer_address)?;

        Ok(SolidoState {
            produced_at: SystemTime::now(),
            solido_program_id: *solido_program_id,
            solido_address: *solido_address,
            solido,
            validator_stake_accounts,
            validator_unstake_accounts,
            validator_vote_account_balances,
            reserve_address,
            reserve_account: reserve_account.clone(),
            st_sol_mint,
            rent,
            clock,
            maintainer_address,
            maintainer_account: maintainer_account.clone(),
        })
    }

    /// Return the amount of SOL in the reserve account that could be spent
    /// while still keeping the reserve account rent-exempt.
    pub fn get_effective_reserve(&self) -> Lamports {
        Lamports(
            self.reserve_account
                .lamports
                .saturating_sub(self.rent.minimum_balance(0)),
        )
    }

    /// If there is a deposit that can be staked, return the instructions to do so.
    pub fn try_stake_deposit(&self) -> Option<(Instruction, MaintenanceOutput)> {
        let reserve_balance = self.get_effective_reserve();

        // If there is enough reserve, we can make a deposit. To keep the pool
        // balanced, find the validator furthest below its target balance, and
        // deposit to that validator.
        let mut targets = vec![Lamports(0); self.solido.validators.len()];

        let undelegated_lamports = reserve_balance;
        lido::balance::get_target_balance(
            undelegated_lamports,
            &self.solido.validators,
            &mut targets[..],
        )
        .expect("Failed to compute target balance.");

        let (validator_index, amount_below_target) =
            lido::balance::get_validator_furthest_below_target(
                &self.solido.validators,
                &targets[..],
            );
        let validator = &self.solido.validators.entries[validator_index];

        let (stake_account_end, _bump_seed_end) = validator.find_stake_account_address(
            &self.solido_program_id,
            &self.solido_address,
            validator.entry.stake_seeds.end,
            &StakeType::Stake,
        );

        // Top up the validator to at most its target. If that means we don't use the full
        // reserve, a future maintenance run will stake the remainder with the next validator.
        let mut amount_to_deposit = amount_below_target.min(reserve_balance);

        // However, if the amount needed to bring the validator to its target is
        // less than the minimum stake account balance, then we would have to wait
        // until there is `MINIMUM_STAKE_ACCOUNT_BALANCE * num_validators` in the
        // reserve (assuming they are currently balanced) before we stake anything,
        // which would be wasteful. In this case, we rather overshoot the target
        // temporarily, and future deposits will restore the balance.
        amount_to_deposit = amount_to_deposit.max(MINIMUM_STAKE_ACCOUNT_BALANCE);

        // The minimum stake account balance might be more than what's in the
        // reserve. If so, we cannot stake.
        if amount_to_deposit > reserve_balance {
            return None;
        }

        // When we stake a deposit, if possible, we create a new stake account
        // temporarily, but then immediately merge it into the preceding account.
        // This is possible if there is a preceding account, and if it was
        // activated in the current epoch. If merging is not possible, then we
        // set `account_merge_into` to the same account as `end`, to signal that
        // we shouldn't merge.
        let account_merge_into = match self.validator_stake_accounts[validator_index].last() {
            Some((addr, account)) if account.activation_epoch == self.clock.epoch => *addr,
            _ => stake_account_end,
        };

        let instruction = lido::instruction::stake_deposit(
            &self.solido_program_id,
            &lido::instruction::StakeDepositAccountsMeta {
                lido: self.solido_address,
                maintainer: self.maintainer_address,
                reserve: self.reserve_address,
                validator_vote_account: validator.pubkey,
                stake_account_merge_into: account_merge_into,
                stake_account_end,
                stake_authority: self.get_stake_authority(),
            },
            amount_to_deposit,
        );
        let task = MaintenanceOutput::StakeDeposit {
            validator_vote_account: validator.pubkey,
            amount: amount_to_deposit,
            stake_account: stake_account_end,
        };
        Some((instruction, task))
    }

    /// If there is a validator being deactivated, try to unstake its funds.
    pub fn try_unstake_from_inactive_validator(&self) -> Option<(Instruction, MaintenanceOutput)> {
<<<<<<< HEAD
        for validator in &self.solido.validators.entries {
            // We are only interested in unstaking from inactive validators that have stake accounts
            if validator.entry.active || !validator.entry.has_stake_accounts() {
=======
        for (validator, stake_accounts) in self
            .solido
            .validators
            .entries
            .iter()
            .zip(self.validator_stake_accounts.iter())
        {
            // We are only interested in unstaking from inactive validators that
            // have stake accounts.
            if validator.entry.active {
>>>>>>> bcbc2451
                continue;
            }
            // Validator already has 3 unstake accounts.
            if validator.entry.unstake_seeds.end - validator.entry.unstake_seeds.begin >= 3 {
                continue;
            }
            match stake_accounts.first() {
                // Cannot unstake if it’s still activating, only if it’s fully active.
                Some((_pubkey, stake_account))
                    if stake_account.balance.activating > Lamports(0) =>
                {
                    continue
                }
                // No stake account to unstake from.
                None => continue,
                // In this case, we should be able to unstake.
                _ => {}
            }
            let (validator_unstake_account, _) = validator.find_stake_account_address(
                &self.solido_program_id,
                &self.solido_address,
                validator.entry.unstake_seeds.end,
                &StakeType::Unstake,
            );
            let task = MaintenanceOutput::UnstakeFromInactiveValidator {
                validator_vote_account: validator.pubkey,
                from_stake_account: stake_accounts[0].0,
                to_unstake_account: validator_unstake_account,
                from_stake_seed: validator.entry.stake_seeds.begin,
                to_unstake_seed: validator.entry.unstake_seeds.end,
                amount: stake_accounts[0].1.balance.total(),
            };

            return Some((
                lido::instruction::unstake(
                    &self.solido_program_id,
                    &lido::instruction::UnstakeAccountsMeta {
                        lido: self.solido_address,
                        maintainer: self.maintainer_address,
                        validator_vote_account: validator.pubkey,
                        source_stake_account: stake_accounts[0].0,
                        destination_unstake_account: validator_unstake_account,
                        stake_authority: self.get_stake_authority(),
                    },
                    stake_accounts[0].1.balance.total(),
                ),
                task,
            ));
        }
        None
    }

    /// If there is a validator ready for removal, try to remove it.
    pub fn try_remove_validator(&self) -> Option<(Instruction, MaintenanceOutput)> {
        for validator in &self.solido.validators.entries {
            // We are only interested in validators that can be removed.
            if validator.entry.check_can_be_removed().is_err() {
                continue;
            }
            let task = MaintenanceOutput::RemoveValidator {
                validator_vote_account: validator.pubkey,
            };

            return Some((
                lido::instruction::remove_validator(
                    &self.solido_program_id,
                    &lido::instruction::RemoveValidatorMeta {
                        lido: self.solido_address,
                        validator_vote_account_to_remove: validator.pubkey,
                    },
                ),
                task,
            ));
        }
        None
    }

    /// Get an instruction to merge accounts.
    fn get_merge_instruction(
        &self,
        validator: &PubkeyAndEntry<Validator>,
        from_seed: u64,
        to_seed: u64,
    ) -> Instruction {
        // Stake Account created by this transaction.
        let (from_stake, _bump_seed_end) = validator.find_stake_account_address(
            &self.solido_program_id,
            &self.solido_address,
            from_seed,
            &StakeType::Stake,
        );
        // Stake Account created by this transaction.
        let (to_stake, _bump_seed_end) = validator.find_stake_account_address(
            &self.solido_program_id,
            &self.solido_address,
            to_seed,
            &StakeType::Stake,
        );
        lido::instruction::merge_stake(
            &self.solido_program_id,
            &lido::instruction::MergeStakeMeta {
                lido: self.solido_address,
                validator_vote_account: validator.pubkey,
                from_stake,
                to_stake,
                stake_authority: self.get_stake_authority(),
            },
        )
    }

    // Tries to merge accounts from the beginning of the validator's
    // stake accounts.  May return None or one instruction.
    pub fn try_merge_on_all_stakes(&self) -> Option<(Instruction, MaintenanceOutput)> {
        for (validator, stake_accounts) in self
            .solido
            .validators
            .entries
            .iter()
            .zip(self.validator_stake_accounts.iter())
        {
            // Try to merge from beginning
            if stake_accounts.len() > 1 {
                let from_stake = stake_accounts[0];
                let to_stake = stake_accounts[1];
                if to_stake.1.can_merge(&from_stake.1) {
                    let instruction =
                        self.get_merge_instruction(validator, from_stake.1.seed, to_stake.1.seed);
                    let task = MaintenanceOutput::MergeStake {
                        validator_vote_account: validator.pubkey,
                        from_stake: from_stake.0,
                        to_stake: to_stake.0,
                        from_stake_seed: from_stake.1.seed,
                        to_stake_seed: to_stake.1.seed,
                    };
                    return Some((instruction, task));
                }
            }
        }
        None
    }

    /// If a new epoch started, and we haven't updated the exchange rate yet, do so.
    pub fn try_update_exchange_rate(&self) -> Option<(Instruction, MaintenanceOutput)> {
        if self.solido.exchange_rate.computed_in_epoch >= self.clock.epoch {
            // The exchange rate has already been updated in this epoch, nothing to do.
            return None;
        }

        let instruction = lido::instruction::update_exchange_rate(
            &self.solido_program_id,
            &lido::instruction::UpdateExchangeRateAccountsMeta {
                lido: self.solido_address,
                reserve: self.reserve_address,
                st_sol_mint: self.solido.st_sol_mint,
            },
        );
        let task = MaintenanceOutput::UpdateExchangeRate;

        Some((instruction, task))
    }

    /// Check if any validator's balance is outdated, and if so, update it.
    ///
    /// Merging stakes generates inactive stake that could be withdrawn with this transaction,
    /// or if some joker donates to one of the stake accounts we can use the same function
    /// to claim these rewards back to the reserve account so they can be re-staked.
    pub fn try_withdraw_inactive_stake(&self) -> Option<(Instruction, MaintenanceOutput)> {
<<<<<<< HEAD
=======
        let stake_rent_lamports =
            Lamports(self.rent.minimum_balance(std::mem::size_of::<StakeState>()));
>>>>>>> bcbc2451
        for (validator, stake_accounts, unstake_accounts) in izip!(
            self.solido.validators.entries.iter(),
            self.validator_stake_accounts.iter(),
            self.validator_unstake_accounts.iter()
        ) {
            let current_stake_balance = stake_accounts
                .iter()
                .map(|(_addr, detail)| detail.balance.total())
                .sum::<token::Result<Lamports>>()
                .expect("If this overflows, there would be more than u64::MAX staked.");

            let expected_difference_stake =
                if current_stake_balance > validator.entry.stake_accounts_balance {
                    let expected_difference = (current_stake_balance
                        - validator.entry.stake_accounts_balance)
                        .expect("Does not overflow because current > entry.balance.");
                    // If the expected difference is less than some defined amount
                    // of Lamports, we don't bother withdrawing. We try to do this
                    // so we don't pay more for fees than the amount that we'll
                    // withdraw.
<<<<<<< HEAD
                    if expected_difference >= SolidoState::MINIMUM_WITHDRAW_AMOUNT {
                        expected_difference
                    } else {
                        Lamports(0)
                    }
=======
                    (expected_difference - stake_rent_lamports)
                        .expect("Stake account should have at least the paid rent.")
>>>>>>> bcbc2451
                } else {
                    Lamports(0)
                };

            let mut removed_unstake = Lamports(0);

            for (_addr, unstake_account) in unstake_accounts.iter() {
                if unstake_account.balance.inactive != unstake_account.balance.total() {
                    break;
                }
                removed_unstake = (removed_unstake + unstake_account.balance.total())
                    .expect("Summing unstake accounts should not overflow.");
            }

<<<<<<< HEAD
            if expected_difference_stake > Lamports(0) || removed_unstake > Lamports(0) {
=======
            if expected_difference_stake > SolidoState::MINIMUM_WITHDRAW_AMOUNT
                || removed_unstake > Lamports(0)
            {
>>>>>>> bcbc2451
                // The balance of this validator is not up to date, try to update it.
                let mut stake_account_addrs: Vec<Pubkey> =
                    stake_accounts.iter().map(|(addr, _)| *addr).collect();
                // Try to also withdraw from unstake accounts
                let mut unstake_account_addrs: Vec<Pubkey> =
                    unstake_accounts.iter().map(|(addr, _)| *addr).collect();
                stake_account_addrs.append(&mut unstake_account_addrs);
                let instruction = lido::instruction::withdraw_inactive_stake(
                    &self.solido_program_id,
                    &lido::instruction::WithdrawInactiveStakeMeta {
                        lido: self.solido_address,
                        validator_vote_account: validator.pubkey,
                        stake_accounts: stake_account_addrs,
                        reserve: self.reserve_address,
                        stake_authority: self.get_stake_authority(),
                    },
                );
                let task = MaintenanceOutput::WithdrawInactiveStake {
                    validator_vote_account: validator.pubkey,
                    expected_difference_stake,
                    unstaked_amount: removed_unstake,
                };
                return Some((instruction, task));
            }
        }

        None
    }

    /// Check if any validator's vote account is eligible for fee collection, and if
    /// so, collects it.
    ///
    /// As validator's vote accounts accumulate rewards, at the beginning of
    /// every epoch, they should be collected and the fees they've generated
    /// should be spread to the Solido participants.
    pub fn try_collect_validator_fee(&self) -> Option<(Instruction, MaintenanceOutput)> {
        for (validator, vote_account_balance) in self
            .solido
            .validators
            .entries
            .iter()
            .zip(self.validator_vote_account_balances.iter())
        {
            // Need to collect some rewards if the balance is more than
            // the minimum predefined amount.
            if vote_account_balance > &SolidoState::MINIMUM_WITHDRAW_AMOUNT {
                let instruction = lido::instruction::collect_validator_fee(
                    &self.solido_program_id,
                    &lido::instruction::CollectValidatorFeeMeta {
                        lido: self.solido_address,
                        validator_vote_account: validator.pubkey,
                        mint_authority: self.get_mint_authority(),
                        st_sol_mint: self.solido.st_sol_mint,
                        treasury_st_sol_account: self.solido.fee_recipients.treasury_account,
                        developer_st_sol_account: self.solido.fee_recipients.developer_account,
                        reserve: self.reserve_address,
                        rewards_withdraw_authority: self.get_rewards_withdraw_authority(),
                    },
                );
                let task = MaintenanceOutput::CollectValidatorFee {
                    validator_vote_account: validator.pubkey,
                    fee_rewards: *vote_account_balance,
                };
                return Some((instruction, task));
            }
        }

        None
    }

    /// Checks if any of the validators has unclaimed fees in stSOL. If so,
    /// claims it on behalf of the validator.
    pub fn try_claim_validator_fee(&self) -> Option<(Instruction, MaintenanceOutput)> {
        for validator in self.solido.validators.entries.iter() {
            if validator.entry.fee_credit == StLamports(0) {
                continue;
            }

            let instruction = lido::instruction::claim_validator_fee(
                &self.solido_program_id,
                &lido::instruction::ClaimValidatorFeeMeta {
                    lido: self.solido_address,
                    st_sol_mint: self.solido.st_sol_mint,
                    mint_authority: self.get_mint_authority(),
                    validator_fee_st_sol_account: validator.entry.fee_address,
                },
            );
            let task = MaintenanceOutput::ClaimValidatorFee {
                validator_vote_account: validator.pubkey,
                fee_rewards: validator.entry.fee_credit,
            };

            return Some((instruction, task));
        }

        None
    }

    /// Write metrics about the current Solido instance in Prometheus format.
    pub fn write_prometheus<W: io::Write>(&self, out: &mut W) -> io::Result<()> {
        use crate::prometheus::{
            write_metric, write_solido_metrics_as_prometheus, Metric, MetricFamily,
        };

        write_metric(
            out,
            &MetricFamily {
                name: "solido_solana_block_height",
                help: "Solana slot that we read the Solido details from.",
                type_: "gauge",
                metrics: vec![Metric::new(self.clock.slot).at(self.produced_at)],
            },
        )?;

        // Include the maintainer balance, so maintainers can alert on it getting too low.
        write_metric(
            out,
            &MetricFamily {
                name: "solido_maintainer_balance_sol",
                help: "Balance of the maintainer account, in SOL.",
                type_: "gauge",
                metrics: vec![Metric::new_sol(Lamports(self.maintainer_account.lamports))
                    .at(self.produced_at)
                    // Include the maintainer address, to prevent any confusion
                    // about which account this is monitoring.
                    .with_label("maintainer_address", self.maintainer_address.to_string())],
            },
        )?;

        // Gather the different components that make up Solido's SOL balance.
        let mut balance_sol_metrics = vec![Metric::new_sol(self.get_effective_reserve())
            .at(self.produced_at)
            .with_label("status", "reserve".to_string())];

        // Track if there are any unclaimed (and therefore unminted) validation
        // fees.
        let mut unclaimed_fees = StLamports(0);

        for (validator, stake_accounts) in self
            .solido
            .validators
            .entries
            .iter()
            .zip(self.validator_stake_accounts.iter())
        {
            let stake_balance: StakeBalance = stake_accounts
                .iter()
                .map(|(_addr, stake_account)| stake_account.balance)
                .sum();
            let metric = |amount: Lamports, status: &'static str| {
                Metric::new_sol(amount)
                    .at(self.produced_at)
                    .with_label("status", status.to_string())
                    .with_label("vote_account", validator.pubkey.to_string())
            };
            balance_sol_metrics.push(metric(stake_balance.inactive, "inactive"));
            balance_sol_metrics.push(metric(stake_balance.activating, "activating"));
            balance_sol_metrics.push(metric(stake_balance.active, "active"));
            balance_sol_metrics.push(metric(stake_balance.deactivating, "deactivating"));

            unclaimed_fees = (unclaimed_fees + validator.entry.fee_credit)
                .expect("There shouldn't be so many fees to cause stSOL overflow.");
        }

        write_metric(
            out,
            &MetricFamily {
                name: "solido_balance_sol",
                help: "Amount of SOL currently managed by Solido.",
                type_: "gauge",
                metrics: balance_sol_metrics,
            },
        )?;

        let st_sol_supply = StLamports(self.st_sol_mint.supply);

        write_metric(
            out,
            &MetricFamily {
                name: "solido_token_supply_st_sol",
                help: "Amount of stSOL that exists currently.",
                type_: "gauge",
                metrics: vec![
                    Metric::new_st_sol(st_sol_supply)
                        .at(self.produced_at)
                        .with_label("status", "minted".to_string()),
                    Metric::new_st_sol(unclaimed_fees)
                        .at(self.produced_at)
                        .with_label("status", "unclaimed_fee".to_string()),
                ],
            },
        )?;

        write_metric(
            out,
            &MetricFamily {
                name: "solido_exchange_rate_supply_st_sol",
                help: "Amount of stSOL that existed at the time of the last exchange rate update.",
                type_: "gauge",
                metrics: vec![Metric::new_st_sol(self.solido.exchange_rate.st_sol_supply)
                    .at(self.produced_at)],
            },
        )?;
        write_metric(
            out,
            &MetricFamily {
                name: "solido_exchange_rate_balance_sol",
                help: "Amount of SOL managed at the time of the last exchange rate update.",
                type_: "gauge",
                metrics: vec![
                    Metric::new_sol(self.solido.exchange_rate.sol_balance).at(self.produced_at)
                ],
            },
        )?;
        write_metric(
            out,
            &MetricFamily {
                name: "solido_exchange_rate_computed_epoch",
                help: "The epoch in which the exchange rate was last computed.",
                type_: "gauge",
                metrics: vec![
                    Metric::new(self.solido.exchange_rate.computed_in_epoch).at(self.produced_at)
                ],
            },
        )?;

        write_solido_metrics_as_prometheus(&self.solido.metrics, self.produced_at, out)?;

        Ok(())
    }
    fn get_stake_authority(&self) -> Pubkey {
        let (stake_authority, _bump_seed_authority) = lido::find_authority_program_address(
            &self.solido_program_id,
            &self.solido_address,
            STAKE_AUTHORITY,
        );
        stake_authority
    }

    fn get_rewards_withdraw_authority(&self) -> Pubkey {
        let (rewards_withdraw_authority, _bump_seed_authority) =
            lido::find_authority_program_address(
                &self.solido_program_id,
                &self.solido_address,
                REWARDS_WITHDRAW_AUTHORITY,
            );
        rewards_withdraw_authority
    }

    fn get_mint_authority(&self) -> Pubkey {
        let (mint_authority, _bump_seed_authority) = lido::find_authority_program_address(
            &self.solido_program_id,
            &self.solido_address,
            MINT_AUTHORITY,
        );
        mint_authority
    }
}

pub fn try_perform_maintenance(
    config: &mut SnapshotConfig,
    state: &SolidoState,
) -> Result<Option<MaintenanceOutput>> {
    // To prevent the maintenance transactions failing with mysterious errors
    // that are difficult to debug, before we do any maintenance, do a sanity
    // check to ensure that the maintainer has at least some SOL to pay the
    // transaction fees.
    let minimum_maintainer_balance = Lamports(100_000_000);
    if Lamports(state.maintainer_account.lamports) < minimum_maintainer_balance {
        return Err(MaintenanceError::new(format!(
            "Balance of the maintainer account {} is less than {}. \
            Please fund the maintainer account.",
            state.maintainer_address, minimum_maintainer_balance,
        ))
        .into());
    }

    // Try all of these operations one by one, and select the first one that
    // produces an instruction.
    let instruction_output: Option<(Instruction, MaintenanceOutput)> = None
        // Merging stake accounts goes before updating validator balance, to
        // ensure that the balance update needs to reference as few accounts
        // as possible.
        .or_else(|| state.try_merge_on_all_stakes())
        .or_else(|| state.try_update_exchange_rate())
        .or_else(|| state.try_unstake_from_inactive_validator())
        // Collecting validator fees goes after updating the exchange rate,
        // because it may be rejected if the exchange rate is outdated.
        .or_else(|| state.try_collect_validator_fee())
        // Same for updating the validator balance.
        .or_else(|| state.try_withdraw_inactive_stake())
        .or_else(|| state.try_stake_deposit())
        .or_else(|| state.try_claim_validator_fee())
        .or_else(|| state.try_remove_validator());

    match instruction_output {
        Some((instruction, output)) => {
            // For maintenance operations, the maintainer is the only signer,
            // and that should be sufficient.
            config.sign_and_send_transaction(&[instruction], &[config.signer])?;
            Ok(Some(output))
        }
        None => Ok(None),
    }
}

/// Inspect the on-chain Solido state, and if there is maintenance that can be
/// performed, do so. Returns a description of the task performed, if any.
///
/// This takes only one step, there might be more work left to do after this
/// function returns. Call it in a loop until it returns `None`. (And then still
/// call it in a loop, because the on-chain state might change.)
pub fn run_perform_maintenance(
    config: &mut SnapshotConfig,
    opts: &PerformMaintenanceOpts,
) -> Result<Option<MaintenanceOutput>> {
    let state = SolidoState::new(config, opts.solido_program_id(), opts.solido_address())?;
    try_perform_maintenance(config, &state)
}

#[cfg(test)]
mod test {

    use super::*;

    /// Produce a new state with `default` Solido instance in it, and random pubkeys.
    fn new_empty_solido() -> SolidoState {
        let mut state = SolidoState {
            produced_at: SystemTime::UNIX_EPOCH,
            solido_program_id: Pubkey::new_unique(),
            solido_address: Pubkey::new_unique(),
            solido: Lido::default(),
            validator_stake_accounts: vec![],
            validator_unstake_accounts: vec![],
            validator_vote_account_balances: vec![],
            st_sol_mint: Mint::default(),
            reserve_address: Pubkey::new_unique(),
            reserve_account: Account::default(),
            rent: Rent::default(),
            clock: Clock::default(),
            maintainer_address: Pubkey::new_unique(),
            maintainer_account: Account::default(),
        };

        // The reserve should be rent-exempt.
        state.reserve_account.lamports = state.rent.minimum_balance(0);

        state
    }

    /// This is a regression test. In the past we checked for the minimum stake
    /// balance before capping it at the amount below target, which meant that
    /// if there was enough in the reserve, but the amount below target was less
    /// than that of a minimum stake account, we would still try to deposit it,
    /// which would fail. Later though we changed it to stake the minimum stake
    /// amount if possible, even if it leaves validators unbalanced.
    #[test]
    fn stake_deposit_does_not_stake_less_than_the_minimum() {
        let mut state = new_empty_solido();

        // Add a validators, without any stake accounts yet.
        state.solido.validators.maximum_entries = 1;
        state
            .solido
            .validators
            .add(Pubkey::new_unique(), Validator::new(Pubkey::new_unique()))
            .unwrap();
        state.validator_stake_accounts.push(vec![]);
        // Put some SOL in the reserve, but not enough to stake.
        state.reserve_account.lamports += MINIMUM_STAKE_ACCOUNT_BALANCE.0 - 1;

        assert_eq!(
            state.try_stake_deposit(),
            None,
            "Should not try to stake, this is not enough for a stake account.",
        );

        // If we add a bit more, then we can fund two stake accounts, and that
        // should be enough to trigger a StakeDeposit.
        state.reserve_account.lamports += 1;

        assert!(state.try_stake_deposit().is_some());
    }

    #[test]
    fn stake_deposit_splits_evenly_if_possible() {
        use std::ops::Add;

        let mut state = new_empty_solido();

        // Add two validators, both without any stake account yet.
        state.solido.validators.maximum_entries = 2;
        state
            .solido
            .validators
            .add(Pubkey::new_unique(), Validator::new(Pubkey::new_unique()))
            .unwrap();
        state
            .solido
            .validators
            .add(Pubkey::new_unique(), Validator::new(Pubkey::new_unique()))
            .unwrap();
        state.validator_stake_accounts = vec![vec![], vec![]];

        // Put enough SOL in the reserve that we can stake half of the deposit
        // with each of the validators, and still be above the minimum stake
        // balance.
        state.reserve_account.lamports += 4 * MINIMUM_STAKE_ACCOUNT_BALANCE.0;

        let stake_account_0 = state.solido.validators.entries[0].find_stake_account_address(
            &state.solido_program_id,
            &state.solido_address,
            0,
            &StakeType::Stake,
        );

        // The first attempt should stake with the first validator.
        assert_eq!(
            state.try_stake_deposit().unwrap().1,
            MaintenanceOutput::StakeDeposit {
                validator_vote_account: state.solido.validators.entries[0].pubkey,
                amount: (MINIMUM_STAKE_ACCOUNT_BALANCE * 2).unwrap(),
                stake_account: stake_account_0.0,
            }
        );

        let stake_account_1 = state.solido.validators.entries[1].find_stake_account_address(
            &state.solido_program_id,
            &state.solido_address,
            0,
            &StakeType::Stake,
        );

        // Pretend that the amount was actually staked.
        state.reserve_account.lamports -= 2 * MINIMUM_STAKE_ACCOUNT_BALANCE.0;
        let validator = &mut state.solido.validators.entries[0].entry;
        validator.stake_accounts_balance = validator
            .stake_accounts_balance
            .add((MINIMUM_STAKE_ACCOUNT_BALANCE * 2).unwrap())
            .unwrap();

        // The second attempt should stake with the second validator, and the amount
        // should be the same as before.
        assert_eq!(
            state.try_stake_deposit().unwrap().1,
            MaintenanceOutput::StakeDeposit {
                validator_vote_account: state.solido.validators.entries[1].pubkey,
                amount: (MINIMUM_STAKE_ACCOUNT_BALANCE * 2).unwrap(),
                stake_account: stake_account_1.0,
            }
        );
    }
}<|MERGE_RESOLUTION|>--- conflicted
+++ resolved
@@ -241,11 +241,7 @@
     /// the stake balance of the derived stake accounts from the begin seed until
     /// end seed.
     pub validator_stake_accounts: Vec<Vec<(Pubkey, StakeAccount)>>,
-<<<<<<< HEAD
-    /// Similar to the stake accounts, holds the unstake balance of the derived
-=======
     /// Similar to the stake accounts, holds the unstaked balance of the derived
->>>>>>> bcbc2451
     /// unstake accounts from the begin seed until end seed.
     pub validator_unstake_accounts: Vec<Vec<(Pubkey, StakeAccount)>>,
     /// For each validator, in the same order as in `solido.validators`, holds
@@ -275,11 +271,7 @@
     clock: &Clock,
     stake_history: &StakeHistory,
     validator: &PubkeyAndEntry<Validator>,
-<<<<<<< HEAD
-    stake_type: StakeType,
-=======
     stake_type: &StakeType,
->>>>>>> bcbc2451
 ) -> Result<Vec<(Pubkey, StakeAccount)>> {
     let mut result = Vec::new();
     let seeds = match stake_type {
@@ -287,23 +279,12 @@
         StakeType::Unstake => &validator.entry.unstake_seeds,
     };
     for seed in seeds {
-<<<<<<< HEAD
-        let (addr, _bump_seed) = match stake_type {
-            StakeType::Stake => {
-                validator.find_stake_account_address(solido_program_id, solido_address, seed)
-            }
-            StakeType::Unstake => {
-                validator.find_unstake_account_address(solido_program_id, solido_address, seed)
-            }
-        };
-=======
         let (addr, _bump_seed) = validator.find_stake_account_address(
             solido_program_id,
             solido_address,
             seed,
             stake_type,
         );
->>>>>>> bcbc2451
         let account = config.client.get_account(&addr)?;
         let stake = deserialize_stake_account(&account.data)
             .expect("Derived stake account contains invalid data.");
@@ -380,11 +361,7 @@
                 &clock,
                 &stake_history,
                 validator,
-<<<<<<< HEAD
-                StakeType::Stake,
-=======
                 &StakeType::Stake,
->>>>>>> bcbc2451
             )?);
             validator_unstake_accounts.push(get_validator_stake_accounts(
                 config,
@@ -393,11 +370,7 @@
                 &clock,
                 &stake_history,
                 validator,
-<<<<<<< HEAD
-                StakeType::Unstake,
-=======
                 &StakeType::Unstake,
->>>>>>> bcbc2451
             )?);
         }
 
@@ -518,11 +491,6 @@
 
     /// If there is a validator being deactivated, try to unstake its funds.
     pub fn try_unstake_from_inactive_validator(&self) -> Option<(Instruction, MaintenanceOutput)> {
-<<<<<<< HEAD
-        for validator in &self.solido.validators.entries {
-            // We are only interested in unstaking from inactive validators that have stake accounts
-            if validator.entry.active || !validator.entry.has_stake_accounts() {
-=======
         for (validator, stake_accounts) in self
             .solido
             .validators
@@ -533,7 +501,6 @@
             // We are only interested in unstaking from inactive validators that
             // have stake accounts.
             if validator.entry.active {
->>>>>>> bcbc2451
                 continue;
             }
             // Validator already has 3 unstake accounts.
@@ -701,11 +668,8 @@
     /// or if some joker donates to one of the stake accounts we can use the same function
     /// to claim these rewards back to the reserve account so they can be re-staked.
     pub fn try_withdraw_inactive_stake(&self) -> Option<(Instruction, MaintenanceOutput)> {
-<<<<<<< HEAD
-=======
         let stake_rent_lamports =
             Lamports(self.rent.minimum_balance(std::mem::size_of::<StakeState>()));
->>>>>>> bcbc2451
         for (validator, stake_accounts, unstake_accounts) in izip!(
             self.solido.validators.entries.iter(),
             self.validator_stake_accounts.iter(),
@@ -726,16 +690,8 @@
                     // of Lamports, we don't bother withdrawing. We try to do this
                     // so we don't pay more for fees than the amount that we'll
                     // withdraw.
-<<<<<<< HEAD
-                    if expected_difference >= SolidoState::MINIMUM_WITHDRAW_AMOUNT {
-                        expected_difference
-                    } else {
-                        Lamports(0)
-                    }
-=======
                     (expected_difference - stake_rent_lamports)
                         .expect("Stake account should have at least the paid rent.")
->>>>>>> bcbc2451
                 } else {
                     Lamports(0)
                 };
@@ -750,13 +706,9 @@
                     .expect("Summing unstake accounts should not overflow.");
             }
 
-<<<<<<< HEAD
-            if expected_difference_stake > Lamports(0) || removed_unstake > Lamports(0) {
-=======
             if expected_difference_stake > SolidoState::MINIMUM_WITHDRAW_AMOUNT
                 || removed_unstake > Lamports(0)
             {
->>>>>>> bcbc2451
                 // The balance of this validator is not up to date, try to update it.
                 let mut stake_account_addrs: Vec<Pubkey> =
                     stake_accounts.iter().map(|(addr, _)| *addr).collect();
